<<<<<<< HEAD
tree 0ca409d5f35d5cae60694d5dfad73a3730ef307b
parent 09179072b0d4ab2a80aa7ba603a9e74bb285288e
author Matt Molyneaux <moggers87+git@moggers87.co.uk> 1405692174 +0100
committer Matt Molyneaux <moggers87+git@moggers87.co.uk> 1405692174 +0100

Possible fix for issue where flags are not being updated by inbox_new_flag

Hopefully closing the transaction before we send off the tasks will sort it out :)
=======
tree 7d24ca3a9b47e652cefe12d37cfea53aa953e7dd
parent 1c0a9f814f7a2da58604d2b23c91f0d9a1d5a7bd
author Matt Molyneaux <moggers87+git@moggers87.co.uk> 1405525961 +0100
committer Matt Molyneaux <moggers87+git@moggers87.co.uk> 1405987183 +0100

Tags are not separate objects now
>>>>>>> 870d9897
<|MERGE_RESOLUTION|>--- conflicted
+++ resolved
@@ -1,17 +1,6 @@
-<<<<<<< HEAD
-tree 0ca409d5f35d5cae60694d5dfad73a3730ef307b
-parent 09179072b0d4ab2a80aa7ba603a9e74bb285288e
-author Matt Molyneaux <moggers87+git@moggers87.co.uk> 1405692174 +0100
-committer Matt Molyneaux <moggers87+git@moggers87.co.uk> 1405692174 +0100
-
-Possible fix for issue where flags are not being updated by inbox_new_flag
-
-Hopefully closing the transaction before we send off the tasks will sort it out :)
-=======
 tree 7d24ca3a9b47e652cefe12d37cfea53aa953e7dd
 parent 1c0a9f814f7a2da58604d2b23c91f0d9a1d5a7bd
 author Matt Molyneaux <moggers87+git@moggers87.co.uk> 1405525961 +0100
 committer Matt Molyneaux <moggers87+git@moggers87.co.uk> 1405987183 +0100
 
-Tags are not separate objects now
->>>>>>> 870d9897
+Tags are not separate objects now