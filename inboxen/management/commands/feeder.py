--- conflicted
+++ resolved
@@ -26,13 +26,7 @@
 
 from inboxen.models import Inbox
 
-<<<<<<< HEAD
-# Waiting on Inboxen/router#22
-SERVER = {'host': 'localhost', 'port': 8823}
 
-
-=======
->>>>>>> 51d7e9ea
 class Command(BaseCommand):
     args = "<path to mail box> [<inbox>]"
     help = "Feed emails into the system via SMTP, optionally specifying an inbox"
