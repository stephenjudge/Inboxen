--- conflicted
+++ resolved
@@ -74,10 +74,7 @@
         "email_count__stddev": StdDev("email_count"),
     }
 
-<<<<<<< HEAD
     # collect user and inbox stats
-=======
->>>>>>> b28f5d3b
     users = get_user_model().objects.annotate(inbox_count=Count("inbox__id")).aggregate(**user_aggregate)
 
     inboxes = {}
