--- conflicted
+++ resolved
@@ -86,7 +86,6 @@
 
 BODILESS_BODY = """<p>Click the link below to confirm your subscription to Updates of Loathing:</p><br><a href="http://tinyletter.com/asym/confirm?id=uuid">Subscribe me to Updates of Loathing</a>"""
 
-<<<<<<< HEAD
 EXAMPLE_PREMIME_EMAIL = """From: test@example.com
 To: test@example.com
 Subject: My Subject
@@ -97,7 +96,8 @@
 
 Thanks,
 Test
-=======
+"""
+
 UNSUPPORTED_CSS_BODY = """<html>
 <head>
 <meta http-equiv="Content-Type" content="text/html">
@@ -113,7 +113,6 @@
 <p><a>Ha!</a><img width=10 height=10></p>
 </body>
 </html>
->>>>>>> a97cb705
 """
 
 # example email that was causing issue #47
