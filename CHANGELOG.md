--- conflicted
+++ resolved
@@ -2,11 +2,8 @@
 
 ## Pending
 
-<<<<<<< HEAD
 * Update to the latest Salmon (#233)
 
-=======
->>>>>>> 0b9a7c26
 ## Releases
 
 ### Deploy for 2017-11-13
