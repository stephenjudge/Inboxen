# Changelog

## Pending

<<<<<<< HEAD
* Update to Django 1.11 (#165)
  * Upgrade to Wagtail 1.10
  * Fix incorrect `select_related` use
  * Removed `django-session-csrf`as it is no longer needed for Django 1.11
=======
* Pass attachment name to template for email view (#229)
* Implement a styleguide
* Don't email admins every time there's an issue with HTML emails (#235)
* Remove last vestiges of django-extensions' UUID field (#230)
* Fix `FutureWarning` being raised by LXML (#232)

## Releases

### Deploy for 2017-06-17

>>>>>>> a5268f5c
* Display the text version of the 2FA secret code at the same time as the QR code (#190)
* Change error message feeder command gives when inbox does not exit
* Fix non-ASCII filename handling in attachment download (#206)
* Drop Sqlite support (#214)
* Remove "view" button from attachments (#202)
* Stop proxying non-HTTP URIs (e.g. mailto:) (#211)
* Tests are now run with the test settings module by default

### Deploy for 2017-05-20

* Fix ratelimit warnings in tests (#197)
* Disable certain actions in the admin interface (e.g. disable deleting Domains (#193))
* Fix 500 error on questions form error (#204)
* Add missing copyright headers (#194)

### Deploy for 2017-04-14

* Added Wagtail CMS (#162)
* Added periodic task to clear stale sessions (#186)
* Refactor liberation utils (#189)

### Deploy for 2017-02-25

* Order disabled inboxes to the end of the inbox list (#177)
* Add target=\_blank back to email links. Reverts #131 (#174)
* Update Django-twofactor-auth usage to reflect API changes (#178)

### Deploy for 2016-10-16

* Detect bounced emails sent to support@ (#172)
* Fix CSP headers for Django 1.9 admin pages (#171)

### Deploy for 2016-10-02

* Emails to support@ will now be routed to admins correctly (#169)
* "Super user" mode has been implemented (#164)
* More errors to be caught when CSS transformations fail (#159)
* Fixes for CSP and IE Edge (#167)
* Use the latest Django-CSP (#158)

### Deploy for 2016-08-30

* Apply hotfix-20160830

### Deploy for 2016-07-10

* Fix bug where JS was not applied to forms after an error (#156)
* Fix bug in search where a variable wasn't properly initialised (#157)
* Add a pin inbox button to user home page (#147)

### Deploy for 2016-06-13

* Tickets app is more mobile friendly (#127)
* Don't rely on Content-Type containing a charset in HTML bodies (#155)
* Add icons to buttons (#152)
* Remove hover styles from inline forms (#154)
* Inline add inbox form - add an inbox from anywhere! (#49)
* Make subject/description boxes of honeydew sections clickable areas (#149)
* Remove CBV cruft (#153)
* Improved stats/charts (#148)
* Replace non-freeish Glyphicons with Font Awesome (#143)

### Deploy for 2016-05-08

* Bypass Premailer if HTML part has no body (#151)
* Fix next/previous page buttons

### Deploy for 2016-04-24

* Pin inboxes #129
* Use `django.contrib.humanize` #139
* List total possible inboxes on stats page #103
* Add charts to stats page #141
* Tighen up URLConf to avoid over-matching #142

### Deploy for 2016-03-29

* Improve admin site #135 #136
* Fix logging, specifically notying admins when something goes wrong #138
* Prompt users to create backup devices when they enable 2FA #72
* A minor collection of styling bug fixes

### Deploy for 2016-03-21

* Remove separate admin settings #134
* Improve home view CSS on mobile #133
* Fix alignment issues on small screens on inbox view #132

### Deploy for 2016-03-20

* Fix `window.opener` issue #131
* Edit inbox from email list view #84
* Enable Django's security middleware #123
* Switch to Bootstrap's grid system for inbox and email lists #71
* Switch to whitelisting HTML tags and attributes #121
* Django 1.9 #124
* Use AppConfig #117
* Test coverage for management commands #128

### Deploy for 2015-12-24

* Improve the UI for tickets #119
* Rolling session #104
* Simplified queryset building in InboxView
* Unbundle front-end libraries #120
* Minifiers now respect copyright headers in JS and CSS #120 #118
* Turn off CSP report-only mode #116
* Fix logging #87

### Deploy for 2015-12-13

* Fixed error when attachment not found #110
* Blog posts now have a slug, old posts use their PK as their slug #113
* New placeholder image for HTML emails #115
* Users now get a message when they log out #112

* Revert brand link behaviour
* Ensure all body parts are escaped properly

### Deploy for 2015-12-06

* Major upgrade to Django 1.8
* Go back to storing liberation data on filesystem
* Reorganise apps to be more logical - no more "website" app
* Use version 3 of the Celery API
* View more than one body in an email under certain rules
* Updated front page - now the default home page even for logged in users
* A bunch of other changes that I've forgotten about

### Deploy for 2015-09-17

* Use session based CSRF tokens #80
* Change the way attachments are displayed #91
* Remove "import" script, it was mostly useless
* Change search form to not violate our CSP settings #86
* Links from blog and emails now open a new tab #92

### Deploy for 2015-09-06

* CSP is now enabled, only in reporting mode for now #81
* Added copyright headers to assets, webassets strips them out #79
* Block browers from sending Referer headers #62
* Remove inline JS #82
* Don't use the latest version of d2fa, they've dropped Django 1.6 support
* Blacklist buggy version of django-model-utils #78
* Remove footer from maintenance page, those links won't work if the site is down

### Deploy for 2015-06-30

* Fix ordering issue from last deploy

### Deploy for 2015-06-29

* Replace "created" with "last activity"
* Display Inbox link on Unified view
* Skip fewer unit tests due to old bugs
* Stop assets randomly failing during tests
* Clean up search task a bit - see 5c7cb64145cf2a411a89ae0caad4430f11336ad0
* Fix possible data leak - see f705ad373c2f99c976fd153b92d3aac305632442

### Deploy for 2015-06-18

* Webassets and such!

### Deployments before 2015-06-18

Sorry, we didn't keep a changelog before this date<|MERGE_RESOLUTION|>--- conflicted
+++ resolved
@@ -2,12 +2,10 @@
 
 ## Pending
 
-<<<<<<< HEAD
 * Update to Django 1.11 (#165)
   * Upgrade to Wagtail 1.10
   * Fix incorrect `select_related` use
   * Removed `django-session-csrf`as it is no longer needed for Django 1.11
-=======
 * Pass attachment name to template for email view (#229)
 * Implement a styleguide
 * Don't email admins every time there's an issue with HTML emails (#235)
@@ -18,7 +16,6 @@
 
 ### Deploy for 2017-06-17
 
->>>>>>> a5268f5c
 * Display the text version of the 2FA secret code at the same time as the QR code (#190)
 * Change error message feeder command gives when inbox does not exit
 * Fix non-ASCII filename handling in attachment download (#206)
