--- conflicted
+++ resolved
@@ -2,11 +2,8 @@
 
 ## Pending
 
-<<<<<<< HEAD
 * Update to the latest Salmon (#233)
-=======
 * Properly remove Wagtail as a dependency (#254)
->>>>>>> ef328b77
 
 ## Releases
 
