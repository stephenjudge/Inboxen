--- conflicted
+++ resolved
@@ -2,13 +2,10 @@
 
 ## Pending
 
-<<<<<<< HEAD
 * Update to Django 1.11 (#165)
   * Upgrade to Wagtail 1.11
   * Fix incorrect `select_related` use
   * Removed `django-session-csrf`as it is no longer needed for Django 1.11
-=======
->>>>>>> b9b05c27
 
 ## Releases
 
