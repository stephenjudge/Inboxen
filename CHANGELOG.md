# Changelog

## Pending

* Update to Django 1.11 (#165)
  * Upgrade to Wagtail 1.11
  * Fix incorrect `select_related` use
  * Removed `django-session-csrf`as it is no longer needed for Django 1.11
<<<<<<< HEAD
* Update stats task
  * Display a running total of emails processed on stats page
  * Remove standard deviation stat, it didn't actually mean anything for our dataset
  * Store join date of oldest user in stats
  * Calculate disowned inboxes
  * Calculate `new` & `with_inboxes` via aggregate
=======
* Wrap long lines in plain text emails (#227)
* Change how MIME parts and headers are fetched to be more generic (#109)
* Search and email view now use the same function when walking the MIME tree (#109)

## Releases

### Deploy for 2017-08-05

>>>>>>> b664fcba
* Pass attachment name to template for email view (#229)
* Implement a styleguide
* Don't email admins every time there's an issue with HTML emails (#235)
* Remove last vestiges of django-extensions' UUID field (#230)
* Fix `FutureWarning` being raised by LXML (#232)
* Fix translations in template tags not being lazy (#239)

### Deploy for 2017-06-17

* Display the text version of the 2FA secret code at the same time as the QR code (#190)
* Change error message feeder command gives when inbox does not exit
* Fix non-ASCII filename handling in attachment download (#206)
* Drop Sqlite support (#214)
* Remove "view" button from attachments (#202)
* Stop proxying non-HTTP URIs (e.g. mailto:) (#211)
* Tests are now run with the test settings module by default

### Deploy for 2017-05-20

* Fix ratelimit warnings in tests (#197)
* Disable certain actions in the admin interface (e.g. disable deleting Domains (#193))
* Fix 500 error on questions form error (#204)
* Add missing copyright headers (#194)

### Deploy for 2017-04-14

* Added Wagtail CMS (#162)
* Added periodic task to clear stale sessions (#186)
* Refactor liberation utils (#189)

### Deploy for 2017-02-25

* Order disabled inboxes to the end of the inbox list (#177)
* Add target=\_blank back to email links. Reverts #131 (#174)
* Update Django-twofactor-auth usage to reflect API changes (#178)

### Deploy for 2016-10-16

* Detect bounced emails sent to support@ (#172)
* Fix CSP headers for Django 1.9 admin pages (#171)

### Deploy for 2016-10-02

* Emails to support@ will now be routed to admins correctly (#169)
* "Super user" mode has been implemented (#164)
* More errors to be caught when CSS transformations fail (#159)
* Fixes for CSP and IE Edge (#167)
* Use the latest Django-CSP (#158)

### Deploy for 2016-08-30

* Apply hotfix-20160830

### Deploy for 2016-07-10

* Fix bug where JS was not applied to forms after an error (#156)
* Fix bug in search where a variable wasn't properly initialised (#157)
* Add a pin inbox button to user home page (#147)

### Deploy for 2016-06-13

* Tickets app is more mobile friendly (#127)
* Don't rely on Content-Type containing a charset in HTML bodies (#155)
* Add icons to buttons (#152)
* Remove hover styles from inline forms (#154)
* Inline add inbox form - add an inbox from anywhere! (#49)
* Make subject/description boxes of honeydew sections clickable areas (#149)
* Remove CBV cruft (#153)
* Improved stats/charts (#148)
* Replace non-freeish Glyphicons with Font Awesome (#143)

### Deploy for 2016-05-08

* Bypass Premailer if HTML part has no body (#151)
* Fix next/previous page buttons

### Deploy for 2016-04-24

* Pin inboxes #129
* Use `django.contrib.humanize` #139
* List total possible inboxes on stats page #103
* Add charts to stats page #141
* Tighen up URLConf to avoid over-matching #142

### Deploy for 2016-03-29

* Improve admin site #135 #136
* Fix logging, specifically notying admins when something goes wrong #138
* Prompt users to create backup devices when they enable 2FA #72
* A minor collection of styling bug fixes

### Deploy for 2016-03-21

* Remove separate admin settings #134
* Improve home view CSS on mobile #133
* Fix alignment issues on small screens on inbox view #132

### Deploy for 2016-03-20

* Fix `window.opener` issue #131
* Edit inbox from email list view #84
* Enable Django's security middleware #123
* Switch to Bootstrap's grid system for inbox and email lists #71
* Switch to whitelisting HTML tags and attributes #121
* Django 1.9 #124
* Use AppConfig #117
* Test coverage for management commands #128

### Deploy for 2015-12-24

* Improve the UI for tickets #119
* Rolling session #104
* Simplified queryset building in InboxView
* Unbundle front-end libraries #120
* Minifiers now respect copyright headers in JS and CSS #120 #118
* Turn off CSP report-only mode #116
* Fix logging #87

### Deploy for 2015-12-13

* Fixed error when attachment not found #110
* Blog posts now have a slug, old posts use their PK as their slug #113
* New placeholder image for HTML emails #115
* Users now get a message when they log out #112

* Revert brand link behaviour
* Ensure all body parts are escaped properly

### Deploy for 2015-12-06

* Major upgrade to Django 1.8
* Go back to storing liberation data on filesystem
* Reorganise apps to be more logical - no more "website" app
* Use version 3 of the Celery API
* View more than one body in an email under certain rules
* Updated front page - now the default home page even for logged in users
* A bunch of other changes that I've forgotten about

### Deploy for 2015-09-17

* Use session based CSRF tokens #80
* Change the way attachments are displayed #91
* Remove "import" script, it was mostly useless
* Change search form to not violate our CSP settings #86
* Links from blog and emails now open a new tab #92

### Deploy for 2015-09-06

* CSP is now enabled, only in reporting mode for now #81
* Added copyright headers to assets, webassets strips them out #79
* Block browers from sending Referer headers #62
* Remove inline JS #82
* Don't use the latest version of d2fa, they've dropped Django 1.6 support
* Blacklist buggy version of django-model-utils #78
* Remove footer from maintenance page, those links won't work if the site is down

### Deploy for 2015-06-30

* Fix ordering issue from last deploy

### Deploy for 2015-06-29

* Replace "created" with "last activity"
* Display Inbox link on Unified view
* Skip fewer unit tests due to old bugs
* Stop assets randomly failing during tests
* Clean up search task a bit - see 5c7cb64145cf2a411a89ae0caad4430f11336ad0
* Fix possible data leak - see f705ad373c2f99c976fd153b92d3aac305632442

### Deploy for 2015-06-18

* Webassets and such!

### Deployments before 2015-06-18

Sorry, we didn't keep a changelog before this date<|MERGE_RESOLUTION|>--- conflicted
+++ resolved
@@ -6,14 +6,12 @@
   * Upgrade to Wagtail 1.11
   * Fix incorrect `select_related` use
   * Removed `django-session-csrf`as it is no longer needed for Django 1.11
-<<<<<<< HEAD
 * Update stats task
   * Display a running total of emails processed on stats page
   * Remove standard deviation stat, it didn't actually mean anything for our dataset
   * Store join date of oldest user in stats
   * Calculate disowned inboxes
   * Calculate `new` & `with_inboxes` via aggregate
-=======
 * Wrap long lines in plain text emails (#227)
 * Change how MIME parts and headers are fetched to be more generic (#109)
 * Search and email view now use the same function when walking the MIME tree (#109)
@@ -22,7 +20,6 @@
 
 ### Deploy for 2017-08-05
 
->>>>>>> b664fcba
 * Pass attachment name to template for email view (#229)
 * Implement a styleguide
 * Don't email admins every time there's an issue with HTML emails (#235)
