--- conflicted
+++ resolved
@@ -10,11 +10,8 @@
 * Used Sixer to make source code compatible with Python 3
   * This is just a first step ot make Inboxen work on Python 3
 * Use labels on admin lists for better readability (#263)
-<<<<<<< HEAD
 * Change text on error pages to be slightly more verbose (#302)
-=======
 * Change referrer policy on email view to same-origin (#307)
->>>>>>> 114dc840
 
 ## Releases
 
