--- conflicted
+++ resolved
@@ -6,12 +6,9 @@
 * Upgrade to Celery 4 (#222)
 * Do lint checks as part of normal testing
 * Add a copy button to each inbox (#100)
-<<<<<<< HEAD
 * Rate limit user registration (#342)
-=======
 * Change "X big units, Y small units" times to just "X big units" (#337)
 * Fix button column width on home view (#338)
->>>>>>> 43dc0108
 
 ## Releases
 
