# Changelog

## Pending

<<<<<<< HEAD
* Add work-around for Django-Two-Factor-Auth bug in LoginView (#292)
=======
* Set X-XSS-Protection to something other than its dangerous default (#297)
* Set HSTS headers in Django - this makes HSTS no longer optional (#298)
* Test security features (#298)
* Used Sixer to make source code compatible with Python 3
  * This is just a first step ot make Inboxen work on Python 3
>>>>>>> 31e7905e

## Releases

### Deploy for 2018-01-18

* Hotfix: Fix misconfiguration of CSRF

### Deploy for 2018-01-16

* Prevent storing NULL in char and text fields (#274)
* Update to the latest release of Salmon
* Allow HTML headings in HelpPage bodies
* Make sure user creation and username change forms use the same validation (#281)
* Handle attachment name overflow properly (#273)
* Update log config to include rate limit
* Use system fonts to avoid issues with bad substitutions of named fonts (#294)

### Deploy for 2017-12-04

* Fix issue with header names not being stored in the correct format (#275)

### Deploy for 2017-12-01

* Update stats task
  * Display a running total of emails processed on stats page
  * Remove standard deviation stat, it didn't actually mean anything for our dataset
  * Store join date of oldest user in stats
  * Calculate disowned inboxes
  * Calculate `new` & `with_inboxes` via aggregate
* Update to the latest Salmon (#233)
* Properly remove Wagtail as a dependency (#254)
* Pin Python dependencies with `pip-tools` (#251)
* Increase default Inbox length (#226)
* Make sure we have valid HTML when displaying emails (#269)

### Deploy for 2017-11-13

* New admin! (#254)
  * Remove Wagtail admin
  * User-facing part of CMS is complete
  * Admin-facing part of CMS is a bit bare-bones

### Deploy for 2017-09-24

* Cycle session key to help protect against session hijacking on long lived sessions (#187)
* Update JQuery to 3.0 (#183)
* Update ChartJS to a newer version (#184)
* Update Font Awesome to 4.7.x (#185)
* Update to Django 1.11 (#165)
  * Upgrade to Wagtail 1.11
  * Fix incorrect `select_related` use
  * Removed `django-session-csrf`as it is no longer needed for Django 1.11
* Replace Javascript used to collapse navigation on smaller screens with a pure CSS solution (#241)
* Fix issue with HTML parsing around `<meta>`, sometimes it doesn't have the attributes we want

### Deploy for 2017-08-19

* Fix some corner cases in `inboxen.utils.emails.find_bodies` (#243)

### Deploy for 2017-08-16

* Wrap long lines in plain text emails (#227)
* Change how MIME parts and headers are fetched to be more generic (#109)
* Search and email view now use the same function when walking the MIME tree (#109)

### Deploy for 2017-08-05

* Pass attachment name to template for email view (#229)
* Implement a styleguide
* Don't email admins every time there's an issue with HTML emails (#235)
* Remove last vestiges of django-extensions' UUID field (#230)
* Fix `FutureWarning` being raised by LXML (#232)
* Fix translations in template tags not being lazy (#239)

### Deploy for 2017-06-17

* Display the text version of the 2FA secret code at the same time as the QR code (#190)
* Change error message feeder command gives when inbox does not exit
* Fix non-ASCII filename handling in attachment download (#206)
* Drop Sqlite support (#214)
* Remove "view" button from attachments (#202)
* Stop proxying non-HTTP URIs (e.g. mailto:) (#211)
* Tests are now run with the test settings module by default

### Deploy for 2017-05-20

* Fix ratelimit warnings in tests (#197)
* Disable certain actions in the admin interface (e.g. disable deleting Domains (#193))
* Fix 500 error on questions form error (#204)
* Add missing copyright headers (#194)

### Deploy for 2017-04-14

* Added Wagtail CMS (#162)
* Added periodic task to clear stale sessions (#186)
* Refactor liberation utils (#189)

### Deploy for 2017-02-25

* Order disabled inboxes to the end of the inbox list (#177)
* Add target=\_blank back to email links. Reverts #131 (#174)
* Update Django-twofactor-auth usage to reflect API changes (#178)

### Deploy for 2016-10-16

* Detect bounced emails sent to support@ (#172)
* Fix CSP headers for Django 1.9 admin pages (#171)

### Deploy for 2016-10-02

* Emails to support@ will now be routed to admins correctly (#169)
* "Super user" mode has been implemented (#164)
* More errors to be caught when CSS transformations fail (#159)
* Fixes for CSP and IE Edge (#167)
* Use the latest Django-CSP (#158)

### Deploy for 2016-08-30

* Apply hotfix-20160830

### Deploy for 2016-07-10

* Fix bug where JS was not applied to forms after an error (#156)
* Fix bug in search where a variable wasn't properly initialised (#157)
* Add a pin inbox button to user home page (#147)

### Deploy for 2016-06-13

* Tickets app is more mobile friendly (#127)
* Don't rely on Content-Type containing a charset in HTML bodies (#155)
* Add icons to buttons (#152)
* Remove hover styles from inline forms (#154)
* Inline add inbox form - add an inbox from anywhere! (#49)
* Make subject/description boxes of honeydew sections clickable areas (#149)
* Remove CBV cruft (#153)
* Improved stats/charts (#148)
* Replace non-freeish Glyphicons with Font Awesome (#143)

### Deploy for 2016-05-08

* Bypass Premailer if HTML part has no body (#151)
* Fix next/previous page buttons

### Deploy for 2016-04-24

* Pin inboxes #129
* Use `django.contrib.humanize` #139
* List total possible inboxes on stats page #103
* Add charts to stats page #141
* Tighen up URLConf to avoid over-matching #142

### Deploy for 2016-03-29

* Improve admin site #135 #136
* Fix logging, specifically notying admins when something goes wrong #138
* Prompt users to create backup devices when they enable 2FA #72
* A minor collection of styling bug fixes

### Deploy for 2016-03-21

* Remove separate admin settings #134
* Improve home view CSS on mobile #133
* Fix alignment issues on small screens on inbox view #132

### Deploy for 2016-03-20

* Fix `window.opener` issue #131
* Edit inbox from email list view #84
* Enable Django's security middleware #123
* Switch to Bootstrap's grid system for inbox and email lists #71
* Switch to whitelisting HTML tags and attributes #121
* Django 1.9 #124
* Use AppConfig #117
* Test coverage for management commands #128

### Deploy for 2015-12-24

* Improve the UI for tickets #119
* Rolling session #104
* Simplified queryset building in InboxView
* Unbundle front-end libraries #120
* Minifiers now respect copyright headers in JS and CSS #120 #118
* Turn off CSP report-only mode #116
* Fix logging #87

### Deploy for 2015-12-13

* Fixed error when attachment not found #110
* Blog posts now have a slug, old posts use their PK as their slug #113
* New placeholder image for HTML emails #115
* Users now get a message when they log out #112

* Revert brand link behaviour
* Ensure all body parts are escaped properly

### Deploy for 2015-12-06

* Major upgrade to Django 1.8
* Go back to storing liberation data on filesystem
* Reorganise apps to be more logical - no more "website" app
* Use version 3 of the Celery API
* View more than one body in an email under certain rules
* Updated front page - now the default home page even for logged in users
* A bunch of other changes that I've forgotten about

### Deploy for 2015-09-17

* Use session based CSRF tokens #80
* Change the way attachments are displayed #91
* Remove "import" script, it was mostly useless
* Change search form to not violate our CSP settings #86
* Links from blog and emails now open a new tab #92

### Deploy for 2015-09-06

* CSP is now enabled, only in reporting mode for now #81
* Added copyright headers to assets, webassets strips them out #79
* Block browers from sending Referer headers #62
* Remove inline JS #82
* Don't use the latest version of d2fa, they've dropped Django 1.6 support
* Blacklist buggy version of django-model-utils #78
* Remove footer from maintenance page, those links won't work if the site is down

### Deploy for 2015-06-30

* Fix ordering issue from last deploy

### Deploy for 2015-06-29

* Replace "created" with "last activity"
* Display Inbox link on Unified view
* Skip fewer unit tests due to old bugs
* Stop assets randomly failing during tests
* Clean up search task a bit - see 5c7cb64145cf2a411a89ae0caad4430f11336ad0
* Fix possible data leak - see f705ad373c2f99c976fd153b92d3aac305632442

### Deploy for 2015-06-18

* Webassets and such!

### Deployments before 2015-06-18

Sorry, we didn't keep a changelog before this date<|MERGE_RESOLUTION|>--- conflicted
+++ resolved
@@ -2,15 +2,12 @@
 
 ## Pending
 
-<<<<<<< HEAD
 * Add work-around for Django-Two-Factor-Auth bug in LoginView (#292)
-=======
 * Set X-XSS-Protection to something other than its dangerous default (#297)
 * Set HSTS headers in Django - this makes HSTS no longer optional (#298)
 * Test security features (#298)
 * Used Sixer to make source code compatible with Python 3
   * This is just a first step ot make Inboxen work on Python 3
->>>>>>> 31e7905e
 
 ## Releases
 
