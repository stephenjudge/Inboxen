--- conflicted
+++ resolved
@@ -2,12 +2,10 @@
 
 ## Pending
 
-<<<<<<< HEAD
 * Update to Django 1.11 (#165)
   * Upgrade to Wagtail 1.11
   * Fix incorrect `select_related` use
   * Removed `django-session-csrf`as it is no longer needed for Django 1.11
-=======
 * Wrap long lines in plain text emails (#227)
 * Change how MIME parts and headers are fetched to be more generic (#109)
 * Search and email view now use the same function when walking the MIME tree (#109)
@@ -16,7 +14,6 @@
 
 ### Deploy for 2017-08-05
 
->>>>>>> 62c8d3d2
 * Pass attachment name to template for email view (#229)
 * Implement a styleguide
 * Don't email admins every time there's an issue with HTML emails (#235)
