# Changelog

## Pending

* Tests for OTP views (#283)
* Buttons should give some visual feedback that they're doing something (#279)
* Initial JS tests (#303)
<<<<<<< HEAD
* Reduce static asset sizes
  * Use UglifyJS to mangle our JS reducing each of our JS bundles by about 50KB
  * Only import the parts of Bootstrap that we actually use, reducing our CSS bundle by about 40KB
=======
* Move from django-sudo to django-elevate (#282)
>>>>>>> 1ef9023d

## Releases

### Deploy for 2018-02-18

* Improve keyboard accessibility on home and inbox pages (#278)
* Add work-around for Django-Two-Factor-Auth bug in LoginView (#292)
* Set X-XSS-Protection to something other than its dangerous default (#297)
* Set HSTS headers in Django - this makes HSTS no longer optional (#298)
* Test security features (#298)
* Used Sixer to make source code compatible with Python 3
  * This is just a first step ot make Inboxen work on Python 3
* Use labels on admin lists for better readability (#263)
* Change text on error pages to be slightly more verbose (#302)
* Change referrer policy on email view to same-origin (#307)
* Use a more secure method to produce the random part of inboxes (#312)
* Cleaned up our use of datetime to make sure we're always using timezone away
  datetime objects
* Removed single delete button from inbox view (#76)
  * Those buttons are too easy to hit accidentally for an not-undoable action
    like deleting an email

### Deploy for 2018-01-18

* Hotfix: Fix misconfiguration of CSRF

### Deploy for 2018-01-16

* Prevent storing NULL in char and text fields (#274)
* Update to the latest release of Salmon
* Allow HTML headings in HelpPage bodies
* Make sure user creation and username change forms use the same validation (#281)
* Handle attachment name overflow properly (#273)
* Update log config to include rate limit
* Use system fonts to avoid issues with bad substitutions of named fonts (#294)

### Deploy for 2017-12-04

* Fix issue with header names not being stored in the correct format (#275)

### Deploy for 2017-12-01

* Update stats task
  * Display a running total of emails processed on stats page
  * Remove standard deviation stat, it didn't actually mean anything for our dataset
  * Store join date of oldest user in stats
  * Calculate disowned inboxes
  * Calculate `new` & `with_inboxes` via aggregate
* Update to the latest Salmon (#233)
* Properly remove Wagtail as a dependency (#254)
* Pin Python dependencies with `pip-tools` (#251)
* Increase default Inbox length (#226)
* Make sure we have valid HTML when displaying emails (#269)

### Deploy for 2017-11-13

* New admin! (#254)
  * Remove Wagtail admin
  * User-facing part of CMS is complete
  * Admin-facing part of CMS is a bit bare-bones

### Deploy for 2017-09-24

* Cycle session key to help protect against session hijacking on long lived sessions (#187)
* Update JQuery to 3.0 (#183)
* Update ChartJS to a newer version (#184)
* Update Font Awesome to 4.7.x (#185)
* Update to Django 1.11 (#165)
  * Upgrade to Wagtail 1.11
  * Fix incorrect `select_related` use
  * Removed `django-session-csrf`as it is no longer needed for Django 1.11
* Replace Javascript used to collapse navigation on smaller screens with a pure CSS solution (#241)
* Fix issue with HTML parsing around `<meta>`, sometimes it doesn't have the attributes we want

### Deploy for 2017-08-19

* Fix some corner cases in `inboxen.utils.emails.find_bodies` (#243)

### Deploy for 2017-08-16

* Wrap long lines in plain text emails (#227)
* Change how MIME parts and headers are fetched to be more generic (#109)
* Search and email view now use the same function when walking the MIME tree (#109)

### Deploy for 2017-08-05

* Pass attachment name to template for email view (#229)
* Implement a styleguide
* Don't email admins every time there's an issue with HTML emails (#235)
* Remove last vestiges of django-extensions' UUID field (#230)
* Fix `FutureWarning` being raised by LXML (#232)
* Fix translations in template tags not being lazy (#239)

### Deploy for 2017-06-17

* Display the text version of the 2FA secret code at the same time as the QR code (#190)
* Change error message feeder command gives when inbox does not exit
* Fix non-ASCII filename handling in attachment download (#206)
* Drop Sqlite support (#214)
* Remove "view" button from attachments (#202)
* Stop proxying non-HTTP URIs (e.g. mailto:) (#211)
* Tests are now run with the test settings module by default

### Deploy for 2017-05-20

* Fix ratelimit warnings in tests (#197)
* Disable certain actions in the admin interface (e.g. disable deleting Domains (#193))
* Fix 500 error on questions form error (#204)
* Add missing copyright headers (#194)

### Deploy for 2017-04-14

* Added Wagtail CMS (#162)
* Added periodic task to clear stale sessions (#186)
* Refactor liberation utils (#189)

### Deploy for 2017-02-25

* Order disabled inboxes to the end of the inbox list (#177)
* Add target=\_blank back to email links. Reverts #131 (#174)
* Update Django-twofactor-auth usage to reflect API changes (#178)

### Deploy for 2016-10-16

* Detect bounced emails sent to support@ (#172)
* Fix CSP headers for Django 1.9 admin pages (#171)

### Deploy for 2016-10-02

* Emails to support@ will now be routed to admins correctly (#169)
* "Super user" mode has been implemented (#164)
* More errors to be caught when CSS transformations fail (#159)
* Fixes for CSP and IE Edge (#167)
* Use the latest Django-CSP (#158)

### Deploy for 2016-08-30

* Apply hotfix-20160830

### Deploy for 2016-07-10

* Fix bug where JS was not applied to forms after an error (#156)
* Fix bug in search where a variable wasn't properly initialised (#157)
* Add a pin inbox button to user home page (#147)

### Deploy for 2016-06-13

* Tickets app is more mobile friendly (#127)
* Don't rely on Content-Type containing a charset in HTML bodies (#155)
* Add icons to buttons (#152)
* Remove hover styles from inline forms (#154)
* Inline add inbox form - add an inbox from anywhere! (#49)
* Make subject/description boxes of honeydew sections clickable areas (#149)
* Remove CBV cruft (#153)
* Improved stats/charts (#148)
* Replace non-freeish Glyphicons with Font Awesome (#143)

### Deploy for 2016-05-08

* Bypass Premailer if HTML part has no body (#151)
* Fix next/previous page buttons

### Deploy for 2016-04-24

* Pin inboxes #129
* Use `django.contrib.humanize` #139
* List total possible inboxes on stats page #103
* Add charts to stats page #141
* Tighen up URLConf to avoid over-matching #142

### Deploy for 2016-03-29

* Improve admin site #135 #136
* Fix logging, specifically notying admins when something goes wrong #138
* Prompt users to create backup devices when they enable 2FA #72
* A minor collection of styling bug fixes

### Deploy for 2016-03-21

* Remove separate admin settings #134
* Improve home view CSS on mobile #133
* Fix alignment issues on small screens on inbox view #132

### Deploy for 2016-03-20

* Fix `window.opener` issue #131
* Edit inbox from email list view #84
* Enable Django's security middleware #123
* Switch to Bootstrap's grid system for inbox and email lists #71
* Switch to whitelisting HTML tags and attributes #121
* Django 1.9 #124
* Use AppConfig #117
* Test coverage for management commands #128

### Deploy for 2015-12-24

* Improve the UI for tickets #119
* Rolling session #104
* Simplified queryset building in InboxView
* Unbundle front-end libraries #120
* Minifiers now respect copyright headers in JS and CSS #120 #118
* Turn off CSP report-only mode #116
* Fix logging #87

### Deploy for 2015-12-13

* Fixed error when attachment not found #110
* Blog posts now have a slug, old posts use their PK as their slug #113
* New placeholder image for HTML emails #115
* Users now get a message when they log out #112

* Revert brand link behaviour
* Ensure all body parts are escaped properly

### Deploy for 2015-12-06

* Major upgrade to Django 1.8
* Go back to storing liberation data on filesystem
* Reorganise apps to be more logical - no more "website" app
* Use version 3 of the Celery API
* View more than one body in an email under certain rules
* Updated front page - now the default home page even for logged in users
* A bunch of other changes that I've forgotten about

### Deploy for 2015-09-17

* Use session based CSRF tokens #80
* Change the way attachments are displayed #91
* Remove "import" script, it was mostly useless
* Change search form to not violate our CSP settings #86
* Links from blog and emails now open a new tab #92

### Deploy for 2015-09-06

* CSP is now enabled, only in reporting mode for now #81
* Added copyright headers to assets, webassets strips them out #79
* Block browers from sending Referer headers #62
* Remove inline JS #82
* Don't use the latest version of d2fa, they've dropped Django 1.6 support
* Blacklist buggy version of django-model-utils #78
* Remove footer from maintenance page, those links won't work if the site is down

### Deploy for 2015-06-30

* Fix ordering issue from last deploy

### Deploy for 2015-06-29

* Replace "created" with "last activity"
* Display Inbox link on Unified view
* Skip fewer unit tests due to old bugs
* Stop assets randomly failing during tests
* Clean up search task a bit - see 5c7cb64145cf2a411a89ae0caad4430f11336ad0
* Fix possible data leak - see f705ad373c2f99c976fd153b92d3aac305632442

### Deploy for 2015-06-18

* Webassets and such!

### Deployments before 2015-06-18

Sorry, we didn't keep a changelog before this date<|MERGE_RESOLUTION|>--- conflicted
+++ resolved
@@ -5,13 +5,10 @@
 * Tests for OTP views (#283)
 * Buttons should give some visual feedback that they're doing something (#279)
 * Initial JS tests (#303)
-<<<<<<< HEAD
+* Move from django-sudo to django-elevate (#282)
 * Reduce static asset sizes
   * Use UglifyJS to mangle our JS reducing each of our JS bundles by about 50KB
   * Only import the parts of Bootstrap that we actually use, reducing our CSS bundle by about 40KB
-=======
-* Move from django-sudo to django-elevate (#282)
->>>>>>> 1ef9023d
 
 ## Releases
 
