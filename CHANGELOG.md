# Changelog

## Pending

<<<<<<< HEAD
* Update Font Awesome to 4.7.x (#185)
=======
* Update to Django 1.11 (#165)
  * Upgrade to Wagtail 1.11
  * Fix incorrect `select_related` use
  * Removed `django-session-csrf`as it is no longer needed for Django 1.11
>>>>>>> b9f4e5c5

## Releases

### Deploy for 2017-08-19

* Fix some corner cases in `inboxen.utils.emails.find_bodies` (#243)

### Deploy for 2017-08-16

* Wrap long lines in plain text emails (#227)
* Change how MIME parts and headers are fetched to be more generic (#109)
* Search and email view now use the same function when walking the MIME tree (#109)

### Deploy for 2017-08-05

* Pass attachment name to template for email view (#229)
* Implement a styleguide
* Don't email admins every time there's an issue with HTML emails (#235)
* Remove last vestiges of django-extensions' UUID field (#230)
* Fix `FutureWarning` being raised by LXML (#232)
* Fix translations in template tags not being lazy (#239)

### Deploy for 2017-06-17

* Display the text version of the 2FA secret code at the same time as the QR code (#190)
* Change error message feeder command gives when inbox does not exit
* Fix non-ASCII filename handling in attachment download (#206)
* Drop Sqlite support (#214)
* Remove "view" button from attachments (#202)
* Stop proxying non-HTTP URIs (e.g. mailto:) (#211)
* Tests are now run with the test settings module by default

### Deploy for 2017-05-20

* Fix ratelimit warnings in tests (#197)
* Disable certain actions in the admin interface (e.g. disable deleting Domains (#193))
* Fix 500 error on questions form error (#204)
* Add missing copyright headers (#194)

### Deploy for 2017-04-14

* Added Wagtail CMS (#162)
* Added periodic task to clear stale sessions (#186)
* Refactor liberation utils (#189)

### Deploy for 2017-02-25

* Order disabled inboxes to the end of the inbox list (#177)
* Add target=\_blank back to email links. Reverts #131 (#174)
* Update Django-twofactor-auth usage to reflect API changes (#178)

### Deploy for 2016-10-16

* Detect bounced emails sent to support@ (#172)
* Fix CSP headers for Django 1.9 admin pages (#171)

### Deploy for 2016-10-02

* Emails to support@ will now be routed to admins correctly (#169)
* "Super user" mode has been implemented (#164)
* More errors to be caught when CSS transformations fail (#159)
* Fixes for CSP and IE Edge (#167)
* Use the latest Django-CSP (#158)

### Deploy for 2016-08-30

* Apply hotfix-20160830

### Deploy for 2016-07-10

* Fix bug where JS was not applied to forms after an error (#156)
* Fix bug in search where a variable wasn't properly initialised (#157)
* Add a pin inbox button to user home page (#147)

### Deploy for 2016-06-13

* Tickets app is more mobile friendly (#127)
* Don't rely on Content-Type containing a charset in HTML bodies (#155)
* Add icons to buttons (#152)
* Remove hover styles from inline forms (#154)
* Inline add inbox form - add an inbox from anywhere! (#49)
* Make subject/description boxes of honeydew sections clickable areas (#149)
* Remove CBV cruft (#153)
* Improved stats/charts (#148)
* Replace non-freeish Glyphicons with Font Awesome (#143)

### Deploy for 2016-05-08

* Bypass Premailer if HTML part has no body (#151)
* Fix next/previous page buttons

### Deploy for 2016-04-24

* Pin inboxes #129
* Use `django.contrib.humanize` #139
* List total possible inboxes on stats page #103
* Add charts to stats page #141
* Tighen up URLConf to avoid over-matching #142

### Deploy for 2016-03-29

* Improve admin site #135 #136
* Fix logging, specifically notying admins when something goes wrong #138
* Prompt users to create backup devices when they enable 2FA #72
* A minor collection of styling bug fixes

### Deploy for 2016-03-21

* Remove separate admin settings #134
* Improve home view CSS on mobile #133
* Fix alignment issues on small screens on inbox view #132

### Deploy for 2016-03-20

* Fix `window.opener` issue #131
* Edit inbox from email list view #84
* Enable Django's security middleware #123
* Switch to Bootstrap's grid system for inbox and email lists #71
* Switch to whitelisting HTML tags and attributes #121
* Django 1.9 #124
* Use AppConfig #117
* Test coverage for management commands #128

### Deploy for 2015-12-24

* Improve the UI for tickets #119
* Rolling session #104
* Simplified queryset building in InboxView
* Unbundle front-end libraries #120
* Minifiers now respect copyright headers in JS and CSS #120 #118
* Turn off CSP report-only mode #116
* Fix logging #87

### Deploy for 2015-12-13

* Fixed error when attachment not found #110
* Blog posts now have a slug, old posts use their PK as their slug #113
* New placeholder image for HTML emails #115
* Users now get a message when they log out #112

* Revert brand link behaviour
* Ensure all body parts are escaped properly

### Deploy for 2015-12-06

* Major upgrade to Django 1.8
* Go back to storing liberation data on filesystem
* Reorganise apps to be more logical - no more "website" app
* Use version 3 of the Celery API
* View more than one body in an email under certain rules
* Updated front page - now the default home page even for logged in users
* A bunch of other changes that I've forgotten about

### Deploy for 2015-09-17

* Use session based CSRF tokens #80
* Change the way attachments are displayed #91
* Remove "import" script, it was mostly useless
* Change search form to not violate our CSP settings #86
* Links from blog and emails now open a new tab #92

### Deploy for 2015-09-06

* CSP is now enabled, only in reporting mode for now #81
* Added copyright headers to assets, webassets strips them out #79
* Block browers from sending Referer headers #62
* Remove inline JS #82
* Don't use the latest version of d2fa, they've dropped Django 1.6 support
* Blacklist buggy version of django-model-utils #78
* Remove footer from maintenance page, those links won't work if the site is down

### Deploy for 2015-06-30

* Fix ordering issue from last deploy

### Deploy for 2015-06-29

* Replace "created" with "last activity"
* Display Inbox link on Unified view
* Skip fewer unit tests due to old bugs
* Stop assets randomly failing during tests
* Clean up search task a bit - see 5c7cb64145cf2a411a89ae0caad4430f11336ad0
* Fix possible data leak - see f705ad373c2f99c976fd153b92d3aac305632442

### Deploy for 2015-06-18

* Webassets and such!

### Deployments before 2015-06-18

Sorry, we didn't keep a changelog before this date<|MERGE_RESOLUTION|>--- conflicted
+++ resolved
@@ -2,14 +2,11 @@
 
 ## Pending
 
-<<<<<<< HEAD
 * Update Font Awesome to 4.7.x (#185)
-=======
 * Update to Django 1.11 (#165)
   * Upgrade to Wagtail 1.11
   * Fix incorrect `select_related` use
   * Removed `django-session-csrf`as it is no longer needed for Django 1.11
->>>>>>> b9f4e5c5
 
 ## Releases
 
