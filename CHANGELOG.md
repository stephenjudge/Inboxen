--- conflicted
+++ resolved
@@ -2,11 +2,8 @@
 
 ## Pending
 
-<<<<<<< HEAD
 * Update ChartJS to a newer version (#184)
-=======
 * Update Font Awesome to 4.7.x (#185)
->>>>>>> d023d46b
 * Update to Django 1.11 (#165)
   * Upgrade to Wagtail 1.11
   * Fix incorrect `select_related` use
