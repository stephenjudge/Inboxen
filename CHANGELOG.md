--- conflicted
+++ resolved
@@ -4,13 +4,10 @@
 
 * Prevent storing NULL in char and text fields (#274)
 * Update to the latest release of Salmon
-<<<<<<< HEAD
 * Allow HTML headings in HelpPage bodies
-=======
 * Make sure user creation and username change forms use the same validation (#281)
 * Handle attachment name overflow properly (#273)
 * Update log config to include rate limit
->>>>>>> af9adef9
 
 ## Releases
 
