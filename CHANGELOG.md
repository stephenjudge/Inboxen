# Changelog

## Pending

* Pass attachment name to template for email view (#229)
<<<<<<< HEAD
* Change how MIME parts and headers are fetched to be more generic (#109)
=======
* Implement a styleguide
* Remove last vestiges of django-extensions' UUID field (#230)
* Fix `FutureWarning` being raised by LXML (#232)
>>>>>>> b03dcaa4

## Releases

### Deploy for 2017-06-17

* Display the text version of the 2FA secret code at the same time as the QR code (#190)
* Change error message feeder command gives when inbox does not exit
* Fix non-ASCII filename handling in attachment download (#206)
* Drop Sqlite support (#214)
* Remove "view" button from attachments (#202)
* Stop proxying non-HTTP URIs (e.g. mailto:) (#211)
* Tests are now run with the test settings module by default

### Deploy for 2017-05-20

* Fix ratelimit warnings in tests (#197)
* Disable certain actions in the admin interface (e.g. disable deleting Domains (#193))
* Fix 500 error on questions form error (#204)
* Add missing copyright headers (#194)

### Deploy for 2017-04-14

* Added Wagtail CMS (#162)
* Added periodic task to clear stale sessions (#186)
* Refactor liberation utils (#189)

### Deploy for 2017-02-25

* Order disabled inboxes to the end of the inbox list (#177)
* Add target=\_blank back to email links. Reverts #131 (#174)
* Update Django-twofactor-auth usage to reflect API changes (#178)

### Deploy for 2016-10-16

* Detect bounced emails sent to support@ (#172)
* Fix CSP headers for Django 1.9 admin pages (#171)

### Deploy for 2016-10-02

* Emails to support@ will now be routed to admins correctly (#169)
* "Super user" mode has been implemented (#164)
* More errors to be caught when CSS transformations fail (#159)
* Fixes for CSP and IE Edge (#167)
* Use the latest Django-CSP (#158)

### Deploy for 2016-08-30

* Apply hotfix-20160830

### Deploy for 2016-07-10

* Fix bug where JS was not applied to forms after an error (#156)
* Fix bug in search where a variable wasn't properly initialised (#157)
* Add a pin inbox button to user home page (#147)

### Deploy for 2016-06-13

* Tickets app is more mobile friendly (#127)
* Don't rely on Content-Type containing a charset in HTML bodies (#155)
* Add icons to buttons (#152)
* Remove hover styles from inline forms (#154)
* Inline add inbox form - add an inbox from anywhere! (#49)
* Make subject/description boxes of honeydew sections clickable areas (#149)
* Remove CBV cruft (#153)
* Improved stats/charts (#148)
* Replace non-freeish Glyphicons with Font Awesome (#143)

### Deploy for 2016-05-08

* Bypass Premailer if HTML part has no body (#151)
* Fix next/previous page buttons

### Deploy for 2016-04-24

* Pin inboxes #129
* Use `django.contrib.humanize` #139
* List total possible inboxes on stats page #103
* Add charts to stats page #141
* Tighen up URLConf to avoid over-matching #142

### Deploy for 2016-03-29

* Improve admin site #135 #136
* Fix logging, specifically notying admins when something goes wrong #138
* Prompt users to create backup devices when they enable 2FA #72
* A minor collection of styling bug fixes

### Deploy for 2016-03-21

* Remove separate admin settings #134
* Improve home view CSS on mobile #133
* Fix alignment issues on small screens on inbox view #132

### Deploy for 2016-03-20

* Fix `window.opener` issue #131
* Edit inbox from email list view #84
* Enable Django's security middleware #123
* Switch to Bootstrap's grid system for inbox and email lists #71
* Switch to whitelisting HTML tags and attributes #121
* Django 1.9 #124
* Use AppConfig #117
* Test coverage for management commands #128

### Deploy for 2015-12-24

* Improve the UI for tickets #119
* Rolling session #104
* Simplified queryset building in InboxView
* Unbundle front-end libraries #120
* Minifiers now respect copyright headers in JS and CSS #120 #118
* Turn off CSP report-only mode #116
* Fix logging #87

### Deploy for 2015-12-13

* Fixed error when attachment not found #110
* Blog posts now have a slug, old posts use their PK as their slug #113
* New placeholder image for HTML emails #115
* Users now get a message when they log out #112

* Revert brand link behaviour
* Ensure all body parts are escaped properly

### Deploy for 2015-12-06

* Major upgrade to Django 1.8
* Go back to storing liberation data on filesystem
* Reorganise apps to be more logical - no more "website" app
* Use version 3 of the Celery API
* View more than one body in an email under certain rules
* Updated front page - now the default home page even for logged in users
* A bunch of other changes that I've forgotten about

### Deploy for 2015-09-17

* Use session based CSRF tokens #80
* Change the way attachments are displayed #91
* Remove "import" script, it was mostly useless
* Change search form to not violate our CSP settings #86
* Links from blog and emails now open a new tab #92

### Deploy for 2015-09-06

* CSP is now enabled, only in reporting mode for now #81
* Added copyright headers to assets, webassets strips them out #79
* Block browers from sending Referer headers #62
* Remove inline JS #82
* Don't use the latest version of d2fa, they've dropped Django 1.6 support
* Blacklist buggy version of django-model-utils #78
* Remove footer from maintenance page, those links won't work if the site is down

### Deploy for 2015-06-30

* Fix ordering issue from last deploy

### Deploy for 2015-06-29

* Replace "created" with "last activity"
* Display Inbox link on Unified view
* Skip fewer unit tests due to old bugs
* Stop assets randomly failing during tests
* Clean up search task a bit - see 5c7cb64145cf2a411a89ae0caad4430f11336ad0
* Fix possible data leak - see f705ad373c2f99c976fd153b92d3aac305632442

### Deploy for 2015-06-18

* Webassets and such!

### Deployments before 2015-06-18

Sorry, we didn't keep a changelog before this date<|MERGE_RESOLUTION|>--- conflicted
+++ resolved
@@ -3,13 +3,10 @@
 ## Pending
 
 * Pass attachment name to template for email view (#229)
-<<<<<<< HEAD
 * Change how MIME parts and headers are fetched to be more generic (#109)
-=======
 * Implement a styleguide
 * Remove last vestiges of django-extensions' UUID field (#230)
 * Fix `FutureWarning` being raised by LXML (#232)
->>>>>>> b03dcaa4
 
 ## Releases
 
