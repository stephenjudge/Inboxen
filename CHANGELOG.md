--- conflicted
+++ resolved
@@ -6,14 +6,12 @@
   * Upgrade to Wagtail 1.10
   * Fix incorrect `select_related` use
   * Removed `django-session-csrf`as it is no longer needed for Django 1.11
-<<<<<<< HEAD
 * Update stats task
   * Display a running total of emails processed on stats page
   * Remove standard deviation stat, it didn't actually mean anything for our dataset
   * Store join date of oldest user in stats
   * Calculate disowned inboxes
   * Calculate `new` & `with_inboxes` via aggregate
-=======
 * Display the text version of the 2FA secret code at the same time as the QR code (#190)
 * Change error message feeder command gives when inbox does not exit
 * Fix non-ASCII filename handling in attachment download (#206)
@@ -23,7 +21,6 @@
 * Tests are now run with the test settings module by default
 
 ## Releases
->>>>>>> b28f5d3b
 
 ### Deploy for 2017-05-20
 
