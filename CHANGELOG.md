--- conflicted
+++ resolved
@@ -2,12 +2,9 @@
 
 ### Pending
 
-<<<<<<< HEAD
 * Display the text version of the 2FA secret code at the same time as the QR code (#190)
-=======
 * Change error message feeder command gives when inbox does not exit
 * Fix non-ASCII filename handling in attachment download (#206)
->>>>>>> 0e7cf6cf
 
 ### Deploy for 2017-05-20
 
