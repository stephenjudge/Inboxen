{
    "private": true,
    "dependencies": {
        "bootstrap-sass": "3.3.7",
<<<<<<< HEAD
        "jquery": "3.2.1",
        "chart.js": ">=1.1.0 <2.0.0",
        "font-awesome":">=4.6.0 <4.7.0"
=======
        "jquery": ">=2.0 <3.0",
        "chart.js": "2.6.0",
        "font-awesome":"4.7.0"
>>>>>>> bc97f693
    }
}<|MERGE_RESOLUTION|>--- conflicted
+++ resolved
@@ -2,14 +2,8 @@
     "private": true,
     "dependencies": {
         "bootstrap-sass": "3.3.7",
-<<<<<<< HEAD
         "jquery": "3.2.1",
-        "chart.js": ">=1.1.0 <2.0.0",
-        "font-awesome":">=4.6.0 <4.7.0"
-=======
-        "jquery": ">=2.0 <3.0",
         "chart.js": "2.6.0",
         "font-awesome":"4.7.0"
->>>>>>> bc97f693
     }
 }